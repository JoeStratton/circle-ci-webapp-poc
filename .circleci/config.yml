--- conflicted
+++ resolved
@@ -436,9 +436,6 @@
 # Workflows define job orchestration with branch-based conditions
 workflows:
   version: 2
-  
-<<<<<<< HEAD
-  # Single workflow that handles both development and production
   build-test-deploy:
     jobs:
       # Code quality - runs on all branches
@@ -454,87 +451,14 @@
       - build-and-test-image
       
       # Container tests with dgoss - runs on all branches
-=======
-  # Development workflow - runs on all branches except main
-  development:
-    jobs:
-      # Code quality - runs on all branches except main
-      - lint-and-format:
-          filters:
-            branches:
-              ignore: main
-      
-      # Unit tests - runs on all branches except main
-      - unit-tests:
-          filters:
-            branches:
-              ignore: main
-      
-      # Integration tests with PostgreSQL sidecar - runs on all branches except main
-      - integration-tests:
-          filters:
-            branches:
-              ignore: main
-      
-      # Build and test Docker image - runs on all branches except main
-      - build-and-test-image:
-          filters:
-            branches:
-              ignore: main
-      
-      # Container tests with dgoss - runs on all branches except main
+
       - container-tests:
           requires:
             - lint-and-format
             - unit-tests
             - integration-tests
             - build-and-test-image
-          filters:
-            branches:
-              ignore: main
-  
-  # Production workflow - runs only on main branch
-  production:
-    jobs:
-      # Code quality - runs on main
-      - lint-and-format:
-          filters:
-            branches:
-              only: main
-      
-      # Unit tests - runs on main
-      - unit-tests:
-          filters:
-            branches:
-              only: main
-      
-      # Integration tests with PostgreSQL sidecar - runs on main
-      - integration-tests:
-          filters:
-            branches:
-              only: main
-      
-      # Build and test Docker image - runs on main
-      - build-and-test-image:
-          filters:
-            branches:
-              only: main
-      
-      # Container tests with dgoss - runs on main
->>>>>>> 7a47f4e9
-      - container-tests:
-          requires:
-            - lint-and-format
-            - unit-tests
-            - integration-tests
-            - build-and-test-image
-<<<<<<< HEAD
-=======
-          filters:
-            branches:
-              only: main
->>>>>>> 7a47f4e9
-      
+     
       # Push to ECR - MAIN BRANCH ONLY
       - push-to-ecr:
           requires:
