--- conflicted
+++ resolved
@@ -205,7 +205,6 @@
       - run:
           name: Configure OIDC Authentication
           command: |
-<<<<<<< HEAD
             # Debug environment variables
             echo "Checking required environment variables..."
             echo "AWS_REGION: ${AWS_REGION:-'NOT SET'}"
@@ -225,9 +224,6 @@
               echo "ERROR: AWS_ROLE_ARN is not set"
               exit 1
             fi
-            
-=======
->>>>>>> 92edeb6e
             # Configure AWS CLI to use OIDC token
             aws configure set region $AWS_REGION
             # Export the OIDC token for AWS CLI
@@ -288,7 +284,6 @@
       - run:
           name: Configure OIDC Authentication
           command: |
-<<<<<<< HEAD
             # Debug environment variables
             echo "Checking required environment variables..."
             echo "AWS_REGION: ${AWS_REGION:-'NOT SET'}"
@@ -308,9 +303,6 @@
               echo "ERROR: AWS_ROLE_ARN is not set"
               exit 1
             fi
-            
-=======
->>>>>>> 92edeb6e
             # Configure AWS CLI to use OIDC token
             aws configure set region $AWS_REGION
             # Export the OIDC token for AWS CLI
@@ -357,7 +349,6 @@
       - run:
           name: Configure OIDC Authentication
           command: |
-<<<<<<< HEAD
             # Debug environment variables
             echo "Checking required environment variables..."
             echo "AWS_REGION: ${AWS_REGION:-'NOT SET'}"
@@ -377,9 +368,6 @@
               echo "ERROR: AWS_ROLE_ARN is not set"
               exit 1
             fi
-            
-=======
->>>>>>> 92edeb6e
             # Configure AWS CLI to use OIDC token
             aws configure set region $AWS_REGION
             # Export the OIDC token for AWS CLI
